# Changelog
All notable changes to the sdc11073 module will be documented in this file.

The format is based on [Keep a Changelog](https://keepachangelog.com/en/1.0.0/),
and this project adheres to [Semantic Versioning](https://semver.org/spec/v2.0.0.html).

<<<<<<< HEAD
## [1.1.5] - 2021-11-18
### Fixed
- use MetadataVersion in Wsdiscovery
- fix setLocation for SdcDevice implementation - no Bye-message on location change
=======
## [1.1.5] - 2021-11-16
### Fixed
- fixed comparison regarding float precision in NumericMetricValue.__eq__ and SampleArrayValue.__eq__
>>>>>>> 5dbe26a0

## [1.1.4] - 2021-10-15
### Fixed
- fixed possible Exception in SampleArrayValue.__eq__
- fixed issue #30: Remove or clarify sdc11073/ca
- fixed issue #29: Allow disabling plain connections entirely

## [1.1.3] - 2021-09-10
### Fixed
- removed warning if in sdc client a notification receiver thread could not be terminated 
  within a second. This can happen because closing of a socket can take some time. 
- removed dependencies lz4 and cryptography
- fixed issue #45: Update list of properties for AbstractOperationDescriptorContainer class

## [1.1.2] - 2021-08-23
### Fixed
- fixed handling of AbstractOperationDescriptorContainer.AccessLevel
- Python 3.8 support added in setup.py

## [1.1.1] - 2021-04-22
### Fixed
- fixed bug if context descriptor is updated, obsolete context states were not correctly identified and deleted.
- some updates on reference test code

## [1.1.0] - 2021-03-12
### Fixed
- fixed wsdiscovery problems in high load scenarios (possible deadlocks, performance degrations)
- fixed broken enabling of communication logger
 
### Added
- support for discovery proxy over http(s)
- periodic reports implemented

### Changed
- application can provide own waveform generation mechanics
<|MERGE_RESOLUTION|>--- conflicted
+++ resolved
@@ -4,16 +4,11 @@
 The format is based on [Keep a Changelog](https://keepachangelog.com/en/1.0.0/),
 and this project adheres to [Semantic Versioning](https://semver.org/spec/v2.0.0.html).
 
-<<<<<<< HEAD
 ## [1.1.5] - 2021-11-18
 ### Fixed
 - use MetadataVersion in Wsdiscovery
 - fix setLocation for SdcDevice implementation - no Bye-message on location change
-=======
-## [1.1.5] - 2021-11-16
-### Fixed
 - fixed comparison regarding float precision in NumericMetricValue.__eq__ and SampleArrayValue.__eq__
->>>>>>> 5dbe26a0
 
 ## [1.1.4] - 2021-10-15
 ### Fixed
@@ -48,4 +43,4 @@
 - periodic reports implemented
 
 ### Changed
-- application can provide own waveform generation mechanics
+- application can provide own waveform generation mechanics