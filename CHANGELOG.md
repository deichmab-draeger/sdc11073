# Changelog
All notable changes to the sdc11073 module will be documented in this file.

The format is based on [Keep a Changelog](https://keepachangelog.com/en/1.0.0/),
and this project adheres to [Semantic Versioning](https://semver.org/spec/v2.0.0.html).

<<<<<<< HEAD
## [Unreleased]
### Added
- extend some constructors to add elements to the Extension element of a descriptor
=======
## [1.1.16] - 2022-09-29
### Fixed
- fixed getMetricDescriptorByCode method (translations were not handled)
### Added
- method have_matching_codes to compare COdedValue instances
>>>>>>> 455fd981

## [1.1.15] - 2022-09-20
### Fixed
- fixed missing updates in alertsByHandle, metricsByHandle.... after DescriptionsModificationReports.

## [1.1.14] - 2022-09-12
### Changed
- refactor wsdiscovery, moved a lot of functions to a new class MessageCreator
- make udp multicast port an optional argument to constructor. This allows (especially in tests) to use a different port.

## [1.1.13] - 2022-08-09
### Fixed
- fixed bug introduced in version 1.1.12, in OperationGroup.fromNode

## [1.1.12] - 2022-08-05
### Changed
- keep xml representation of a property when updating from xml data. Only when application sets a new value, original xml representation becomes invalid.

### Fixed
- fixed wrong data type in updateDescrFromNode
- too many warnings logged in determinationtime checking

## [1.1.11] - 2022-06-17
### Changed
- log an error when an unexpected mdib version was received, keep Notifications with same/older mdib versions with warning

## [1.1.10] - 2022-03-17
### Added
- add html unit test runner 

### Fixed
- fixed possible bug caused by implicit reopen of http connections in soap client.

## [1.1.9] - 2022-02-09
### Fixed
- fixed broken discovery on posix systems (bug since version 1.1.6)

## [1.1.8] - 2022-02-04
### Added
- add callback to observe WS-Discovery ProbeMatch messages

## [1.1.7] - 2022-02-02
### Added
- support of Retrievability Extension

- possible invalid file name in communication log.
- dispatching SOAP notifications by ReferenceParameters using mandatory attribute IsReferenceParameter

### Changed
- xml schema validation validates complete soap envelopes, not only the body (as before).
- allow changing of pmtypes.DefaultCodingSystem at runtime

## [1.1.6] - 2022-01-27
### Fixed
  - wsdiscovery no longer listens on all adapters on multicast address
  - in wsdiscovery: stopping the sending thread not until its queue data is processed.  
    This prevents that bye messages are not send.

## [1.1.5] - 2021-11-26
### Added
- observable property for SubscriptionEnd Messages
### Fixed
- use MetadataVersion in WsDiscovery
- fix setLocation for SdcDevice implementation - no Bye-message on location change
- fixed comparison regarding float precision in NumericMetricValue.__eq__ and SampleArrayValue.__eq__
- fixed formatting error in isoduration.date_time_string when datetime object has microseconds

## [1.1.4] - 2021-10-15
### Fixed
- fixed possible Exception in SampleArrayValue.__eq__
- fixed issue #30: Remove or clarify sdc11073/ca
- fixed issue #29: Allow disabling plain connections entirely

## [1.1.3] - 2021-09-10
### Fixed
- removed warning if in sdc client a notification receiver thread could not be terminated 
  within a second. This can happen because closing of a socket can take some time. 
- removed dependencies lz4 and cryptography
- fixed issue #45: Update list of properties for AbstractOperationDescriptorContainer class

## [1.1.2] - 2021-08-23
### Fixed
- fixed handling of AbstractOperationDescriptorContainer.AccessLevel
- Python 3.8 support added in setup.py

## [1.1.1] - 2021-04-22
### Fixed
- fixed bug if context descriptor is updated, obsolete context states were not correctly identified and deleted.
- some updates on reference test code

## [1.1.0] - 2021-03-12
### Fixed
- fixed wsdiscovery problems in high load scenarios (possible deadlocks, performance degradation)
- fixed broken enabling of communication logger
 
### Added
- support for discovery proxy over http(s)
- periodic reports implemented

### Changed
- application can provide own waveform generation mechanics<|MERGE_RESOLUTION|>--- conflicted
+++ resolved
@@ -4,17 +4,12 @@
 The format is based on [Keep a Changelog](https://keepachangelog.com/en/1.0.0/),
 and this project adheres to [Semantic Versioning](https://semver.org/spec/v2.0.0.html).
 
-<<<<<<< HEAD
-## [Unreleased]
-### Added
-- extend some constructors to add elements to the Extension element of a descriptor
-=======
-## [1.1.16] - 2022-09-29
+## [1.1.16] - 2022-09-30
 ### Fixed
 - fixed getMetricDescriptorByCode method (translations were not handled)
 ### Added
 - method have_matching_codes to compare COdedValue instances
->>>>>>> 455fd981
+- extend some constructors to add elements to the Extension element of a descriptor
 
 ## [1.1.15] - 2022-09-20
 ### Fixed
